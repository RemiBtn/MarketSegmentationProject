import math
import pickle
from abc import abstractmethod

import gurobipy as grb
import numpy as np


class BaseModel(object):
    """
    Base class for models, to be used as coding pattern skeleton.
    Can be used for a model on a single cluster or on multiple clusters"""

    def __init__(self):
        """Initialization of your model and its hyper-parameters"""
        pass

    @abstractmethod
    def fit(self, X, Y):
        """Fit function to find the parameters according to (X, Y) data.
        (X, Y) formatting must be so that X[i] is preferred to Y[i] for all i.

        Parameters
        ----------
        X: np.ndarray
            (n_samples, n_features) features of elements preferred to Y elements
        Y: np.ndarray
            (n_samples, n_features) features of unchosen elements
        """
        # Customize what happens in the fit function
        return

    @abstractmethod
    def predict_utility(self, X):
        """Method to call the decision function of your model

        Parameters:
        -----------
        X: np.ndarray
            (n_samples, n_features) list of features of elements

        Returns
        -------
        np.ndarray:
            (n_samples, n_clusters) array of decision function value for each cluster.
        """
        # Customize what happens in the predict utility function
        return

    def predict_preference(self, X, Y):
        """Method to predict which pair is preferred between X[i] and Y[i] for all i.
        Returns a preference for each cluster.

        Parameters
        -----------
        X: np.ndarray
            (n_samples, n_features) list of features of elements to compare with Y elements of same index
        Y: np.ndarray
            (n_samples, n_features) list of features of elements to compare with X elements of same index

        Returns
        -------
        np.ndarray:
            (n_samples, n_clusters) array of preferences for each cluster. 1 if X is preferred to Y, 0 otherwise
        """
        X_u = self.predict_utility(X)
        Y_u = self.predict_utility(Y)

        return (X_u - Y_u > 0).astype(int)

    def predict_cluster(self, X, Y):
        """Predict which cluster prefers X over Y THE MOST, meaning that if several cluster prefer X over Y, it will
        be assigned to the cluster showing the highest utility difference). The reversal is True if none of the clusters
        prefer X over Y.
        Compared to predict_preference, it indicates a cluster index.

        Parameters
        -----------
        X: np.ndarray
            (n_samples, n_features) list of features of elements to compare with Y elements of same index
        Y: np.ndarray
            (n_samples, n_features) list of features of elements to compare with X elements of same index

        Returns
        -------
        np.ndarray:
            (n_samples, ) index of cluster with highest preference difference between X and Y.
        """
        X_u = self.predict_utility(X)
        Y_u = self.predict_utility(Y)

        return np.argmax(X_u - Y_u, axis=1)

    def save_model(self, path):
        """Save the model in a pickle file. Don't hesitate to change it in the child class if needed

        Parameters
        ----------
        path: str
            path indicating the file in which the model will be saved
        """
        with open(path, "wb") as f:
            pickle.dump(self, f)

    @classmethod
    def load_model(clf, path):
        """Load a model saved in a pickle file. Don't hesitate to change it in the child class if needed

        Parameters
        ----------
        path: str
            path indicating the path to the file to load
        """
        with open(path, "rb") as f:
            model = pickle.load(f)
        return model


class RandomExampleModel(BaseModel):
    """Example of a model on two clusters, drawing random coefficients.
    You can use it to understand how to write your own model and the data format that we are waiting for.
    This model does not work well but you should have the same data formatting with TwoClustersMIP.
    """

    def __init__(self):
        self.seed = 444
        self.weights = self.instantiate()

    def instantiate(self):
        """No particular instantiation"""
        return []

    def fit(self, X, Y):
        """fit function, sets random weights for each cluster. Totally independant from X & Y.

        Parameters
        ----------
        X: np.ndarray
            (n_samples, n_features) features of elements preferred to Y elements
        Y: np.ndarray
            (n_samples, n_features) features of unchosen elements
        """
        np.random.seed(self.seed)
        num_features = X.shape[1]
        weights_1 = np.random.rand(num_features)  # Weights cluster 1
        weights_2 = np.random.rand(num_features)  # Weights cluster 2

        weights_1 = weights_1 / np.sum(weights_1)
        weights_2 = weights_2 / np.sum(weights_2)
        self.weights = [weights_1, weights_2]
        return self

    def predict_utility(self, X):
        """Simple utility function from random weights.

        Parameters:
        -----------
        X: np.ndarray
            (n_samples, n_features) list of features of elements

        Returns
        -------
        np.ndarray:
            (n_samples, n_clusters) array of decision function value for each cluster.
        """
        u_1 = np.dot(X, self.weights[0])  # Utility for cluster 1 = X^T.w_1
        u_2 = np.dot(X, self.weights[1])  # Utility for cluster 2 = X^T.w_2
        return np.stack([u_1, u_2], axis=1)  # Stacking utilities over cluster on axis 1


class TwoClustersMIP(BaseModel):
    """Skeleton of MIP you have to write as the first exercise.
    You have to encapsulate your code within this class that will be called for evaluation.
    """

    def __init__(self, n_pieces, n_clusters, *, enable_two_clusters_optimization=True):
        """Initialization of the MIP Variables

        Parameters
        ----------
        n_pieces: int
            Number of pieces for the utility function of each feature.
        n_clusters: int
            Number of clusters to implement in the MIP.
        enable_two_clusters_optimization: bool, default=True
            If true and `n_clusters` is 2 then use an optimized formulation of the problem.
            Otherwise, use a formulation that is valid for any value of `n_clusters`.
        """
        self.seed = 123
        self.model = self.instantiate(
            L=n_pieces,
            K=n_clusters,
            enable_two_clusters_optimization=enable_two_clusters_optimization,
        )

    def instantiate(self, L, K, *, enable_two_clusters_optimization=True):
        """Instantiation of the MIP Variables - To be completed."""
        model = grb.Model("Market Segmentation")
        self.L = L
        self.K = K
        self.M = 2  # upper bound for our problem
        self.two_clusters_optimization = (K == 2) and enable_two_clusters_optimization
        return model

    def compute_xl(self, min, max, l):
        return min + l * (max - min) / self.L

    def compute_score(self, k, instance):
        scores = []
        for i, x in enumerate(instance):
            # score is equal to max score
            if x == self.criteria_maxs[i]:
                scores.append(self.u[k, i, self.L])
                continue

            # score is below min score or above max score (for new instances)
            if x < self.criteria_mins[i]:
                scores.append(0)
                continue
            if x > self.criteria_maxs[i]:
                scores.append(self.u[k, i, self.L])
                continue

            # other scores
            l = math.floor(
                self.L
                * (x - self.criteria_mins[i])
                / (self.criteria_maxs[i] - self.criteria_mins[i])
            )
            x_l = self.compute_xl(self.criteria_mins[i], self.criteria_maxs[i], l)
            x_l_plus_1 = self.compute_xl(
                self.criteria_mins[i], self.criteria_maxs[i], l + 1
            )
            delta_x = x - x_l
            slope = (self.u[k, i, l + 1] - self.u[k, i, l]) / (x_l_plus_1 - x_l)
            scores.append(self.u[k, i, l] + slope * delta_x)

        return grb.quicksum(scores)

    def store_result(self):
        self.utility_functions = np.zeros(
            (self.K, self.n, self.L + 1), dtype=np.float32
        )
        for k in range(self.K):
            for i in range(self.n):
                for l in range(1, self.L + 1):
                    self.utility_functions[k, i, l] = self.u[k, i, l].x

    def fit(self, X, Y):
        """Estimation of the parameters - To be completed.

        Parameters
        ----------
        X: np.ndarray
            (n_samples, n_features) features of elements preferred to Y elements
        Y: np.ndarray
            (n_samples, n_features) features of unchosen elements
        """

        # To be completed
        self.P = X.shape[0]
        self.n = X.shape[1]
        self.EPS = 10 ** (-3)

        # Decision variables
        if self.two_clusters_optimization:
            self.delta = {
                j: self.model.addVar(name=f"delta_{j}", vtype=grb.GRB.BINARY)
                for j in range(self.P)
            }
        else:
            self.delta = {
                (k, j): self.model.addVar(name=f"delta_{k}_{j}", vtype=grb.GRB.BINARY)
                for j in range(self.P)
                for k in range(self.K)
            }

        self.u = {
            (k, i, l): self.model.addVar(name=f"u_{k}_{i}_{l}", lb=0) if l else 0
            for k in range(self.K)
            for i in range(self.n)
            for l in range(self.L + 1)
        }
        self.sigma = {j: self.model.addVar(name=f"s_{j}", lb=0) for j in range(self.P)}

        all_elements = np.concatenate([X, Y], axis=0)
        self.criteria_mins = all_elements.min(axis=0)
        self.criteria_maxs = all_elements.max(axis=0)

        # Constraints

        # C1 - Each pair is explained by at least one cluster
        if not self.two_clusters_optimization:
            for j in range(self.P):
                self.model.addConstr(
                    grb.quicksum([self.delta[k, j] for k in range(self.K)]) >= 1
                )

        # C2 - The utility function for each cluster is modeled by a sum of piecewise linear functions being equal to 1
        for k in range(self.K):
            self.model.addConstr(
                grb.quicksum([self.u[k, i, self.L] for i in range(self.n)]) == 1
            )

        # C3 - Each criterion is modeled by an increasing piecewise linear function
        for k in range(self.K):
            for i in range(self.n):
                for l in range(self.L):
<<<<<<< HEAD
                    self.m.addConstr(
                        self.u[(k, i, l + 1)] - self.u[(k, i, l)] >= self.EPS
                    )

        # C5 - Equivalence constraints on the delta_k_j variables. If x_j is prefered to y_j, then the utility function for cluster k of x_j is greater than the utility of y_j (with potential errors).
        for k in range(self.K):
            for j in range(self.P):
                self.m.addConstr(
                    self.compute_score(k, X[j])
                    - self.sigma_plus_x[j]
                    + self.sigma_minus_x[j]
                    - (
                        self.compute_score(k, Y[j])
                        - self.sigma_plus_y[j]
                        + self.sigma_minus_y[j]
                    )
                    <= self.EPS + self.M * self.delta[(k, j)]
                )
                self.m.addConstr(
                    self.compute_score(k, X[j])
                    - self.sigma_plus_x[j]
                    + self.sigma_minus_x[j]
                    - (
                        self.compute_score(k, Y[j])
                        - self.sigma_plus_y[j]
                        + self.sigma_minus_y[j]
                    )
                    >= self.EPS + self.M * (self.delta[(k, j)] - 1)
=======
                    self.model.addConstr(self.u[k, i, l + 1] - self.u[k, i, l] >= 0)

        # C4 - delta_k_j implication
        if self.two_clusters_optimization:
            for j in range(self.P):
                self.model.addConstr(
                    self.compute_score(0, X[j])
                    + self.sigma[j]
                    - self.compute_score(0, Y[j])
                    >= self.EPS + self.M * (self.delta[j] - 1)
                )
                self.model.addConstr(
                    self.compute_score(1, X[j])
                    + self.sigma[j]
                    - self.compute_score(1, Y[j])
                    >= self.EPS - self.M * self.delta[j]
>>>>>>> d079b5b7
                )
        else:
            for k in range(self.K):
                for j in range(self.P):
                    self.model.addConstr(
                        self.compute_score(k, X[j])
                        + self.sigma[j]
                        - self.compute_score(k, Y[j])
                        >= self.EPS + self.M * (self.delta[(k, j)] - 1)
                    )

        # Objective
        self.obj = grb.quicksum(list(self.sigma.values()))
        self.model.setObjective(self.obj, grb.GRB.MINIMIZE)

        self.model.params.outputflag = 0

        self.model.update()

        self.model.optimize()

        assert self.model.status != grb.GRB.INFEASIBLE

        self.store_result()

        return self.model

    def predict_utility(self, X):
        """Return Decision Function of the MIP for X. - To be completed.

        Parameters:
        -----------
        X: np.ndarray
            (n_samples, n_features) list of features of elements

        Returns
        -------
        np.ndarray:
            (n_samples, n_clusters) array of decision function value for each cluster.
        """
<<<<<<< HEAD
        # To be completed
        # Do not forget that this method is called in predict_preference (line 42) and therefore should return well-organized data for it to work.
=======
>>>>>>> d079b5b7
        utilities = []
        for k in range(self.K):
            utilities.append(np.array([self.compute_score(k, x).getValue() for x in X]))
        return np.stack(utilities, axis=1)


class HeuristicModel(BaseModel):
    """Skeleton of MIP you have to write as the first exercise.
    You have to encapsulate your code within this class that will be called for evaluation.
    """

    def __init__(self):
        """Initialization of the Heuristic Model."""
        self.seed = 123
        self.models = self.instantiate()

    def instantiate(self):
        """Instantiation of the MIP Variables"""
        # To be completed
        return

    def fit(self, X, Y):
        """Estimation of the parameters - To be completed.

        Parameters
        ----------
        X: np.ndarray
            (n_samples, n_features) features of elements preferred to Y elements
        Y: np.ndarray
            (n_samples, n_features) features of unchosen elements
        """
        # To be completed
        return

    def predict_utility(self, X):
        """Return Decision Function of the MIP for X. - To be completed.

        Parameters:
        -----------
        X: np.ndarray
            (n_samples, n_features) list of features of elements

        Returns
        -------
        np.ndarray:
            (n_samples, n_clusters) array of decision function value for each cluster.
        """
        # To be completed
        # Do not forget that this method is called in predict_preference (line 42) and therefor should return well-organized data for it to work.
        return<|MERGE_RESOLUTION|>--- conflicted
+++ resolved
@@ -306,36 +306,6 @@
         for k in range(self.K):
             for i in range(self.n):
                 for l in range(self.L):
-<<<<<<< HEAD
-                    self.m.addConstr(
-                        self.u[(k, i, l + 1)] - self.u[(k, i, l)] >= self.EPS
-                    )
-
-        # C5 - Equivalence constraints on the delta_k_j variables. If x_j is prefered to y_j, then the utility function for cluster k of x_j is greater than the utility of y_j (with potential errors).
-        for k in range(self.K):
-            for j in range(self.P):
-                self.m.addConstr(
-                    self.compute_score(k, X[j])
-                    - self.sigma_plus_x[j]
-                    + self.sigma_minus_x[j]
-                    - (
-                        self.compute_score(k, Y[j])
-                        - self.sigma_plus_y[j]
-                        + self.sigma_minus_y[j]
-                    )
-                    <= self.EPS + self.M * self.delta[(k, j)]
-                )
-                self.m.addConstr(
-                    self.compute_score(k, X[j])
-                    - self.sigma_plus_x[j]
-                    + self.sigma_minus_x[j]
-                    - (
-                        self.compute_score(k, Y[j])
-                        - self.sigma_plus_y[j]
-                        + self.sigma_minus_y[j]
-                    )
-                    >= self.EPS + self.M * (self.delta[(k, j)] - 1)
-=======
                     self.model.addConstr(self.u[k, i, l + 1] - self.u[k, i, l] >= 0)
 
         # C4 - delta_k_j implication
@@ -352,7 +322,6 @@
                     + self.sigma[j]
                     - self.compute_score(1, Y[j])
                     >= self.EPS - self.M * self.delta[j]
->>>>>>> d079b5b7
                 )
         else:
             for k in range(self.K):
@@ -393,11 +362,6 @@
         np.ndarray:
             (n_samples, n_clusters) array of decision function value for each cluster.
         """
-<<<<<<< HEAD
-        # To be completed
-        # Do not forget that this method is called in predict_preference (line 42) and therefore should return well-organized data for it to work.
-=======
->>>>>>> d079b5b7
         utilities = []
         for k in range(self.K):
             utilities.append(np.array([self.compute_score(k, x).getValue() for x in X]))
